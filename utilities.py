"""
Utilty and convenience functions for a number of QAOA applications.

See the demo notebook UtilitiesDemo.ipynb for examples on usage of the methods herein.
"""

from typing import Union, List, Type, Dict, Iterable

import numpy as np
import pandas as pd
import networkx as nx

import matplotlib.pyplot as plt

from pyquil.quil import Program, Qubit, QubitPlaceholder, address_qubits
from pyquil.paulis import PauliSum, PauliTerm
from pyquil.gates import X
from scipy.spatial import distance

from sklearn.metrics import accuracy_score

### METHODS FOR CREATING HAMILTONIANS AND GRAPHS, AND SWITCHING BETWEEN THE TWO ###


def hamiltonian_from_hyperparams(nqubits: int,
                                 singles: List[int],
                                 biases: List[float],
                                 pairs: List[int],
                                 couplings: List[float]) -> PauliSum:
    """
    Builds a cost Hamiltonian as a PauliSum from a specified set of problem hyperparameters.

    Parameters
    ----------
    nqubits:
        The number of qubits.
    singles:
        The register indices of the qubits that have a bias term
    biases:
        Values of the biases on the qubits specified in singles.
    pairs:
        The qubit pairs that have a non-zero coupling coefficient.
    couplings:
        The value of the couplings for each pair of qubits in pairs.

    Returns
    -------
    Hamiltonian
        The PauliSum representation of the networkx graph.
    """

    hamiltonian = []
    for i in range(len(pairs)):
        hamiltonian.append(PauliTerm('Z', pairs[i][0], couplings[i]) * PauliTerm('Z', pairs[i][1]))

    for i in range(len(singles)):
        hamiltonian.append(PauliTerm('Z', singles[i], biases[i]))

    return PauliSum(hamiltonian)


def random_hamiltonian(nqubits: int) -> PauliSum:
    """
    Creates a random cost hamiltonian, diagonal in the computational basis:

     - Randomly selects which qubits that will have a bias term, then assigns them a bias coefficient.
     - Randomly selects which qubit pairs will have a coupling term, then assigns them a coupling coefficient.

     In both cases, the random coefficient is drawn from the uniform distribution on the interval [0,1).

    Parameters
    ----------
    nqubits:
        The desired number of qubits.

    Returns
    -------
    hamiltonian:
        A hamiltonian with random couplings and biases, as a PauliSum object.

    """
    hamiltonian = []

    numb_biases = np.random.randint(nqubits)
    bias_qubits = np.random.choice(nqubits, numb_biases, replace=False)
    bias_coeffs = np.random.rand(numb_biases)
    for i in range(numb_biases):
        hamiltonian.append(PauliTerm("Z", int(bias_qubits[i]), bias_coeffs[i]))

    for i in range(nqubits):
        for j in range(i + 1, nqubits):
            are_coupled = np.random.randint(2)
            if are_coupled:
                couple_coeff = np.random.rand()
                hamiltonian.append(PauliTerm("Z", i, couple_coeff) * PauliTerm("Z", j))

    return PauliSum(hamiltonian)


def graph_from_hamiltonian(hamiltonian: PauliSum) -> nx.Graph:
    
    """
    Creates a networkx graph corresponding to a specified problem Hamiltonian.

    Parameters
    ----------
    hamiltonian:
        The Hamiltonian of interest. Must be specified as a PauliSum object.

    Returns
    -------
    G:
        The corresponding networkx graph with the edge weights being the two-qubit coupling coefficients,
        and the node weights being the single-qubit bias terms.

    TODO

        Allow ndarrays to be input as hamiltonian too (?)

    """

    # Get hyperparameters from Hamiltonian
<<<<<<< HEAD
    hyperparams = {'nqubits': len(hamiltonian.get_qubits()), 'singles': [], 'biases': [], 'pairs': [], 'couplings': []}

=======
    hyperparams = {'nqubits': len(hamiltonian.get_qubits()), 'qubit_placeholders': [], 'singles': [], 'biases': [], 'pairs': [], 'couplings': []}
    
>>>>>>> 9b999b83
    for term in hamiltonian.terms:

        qubits_in_term = term.get_qubits()
<<<<<<< HEAD

=======
        placeholders = [i for i in qubits_in_term if isinstance(i, QubitPlaceholder)]
        
>>>>>>> 9b999b83
        if len(qubits_in_term) == 1:
            
            if placeholders:
                qubits_in_term = [qubit_placeholder_id(*qubits_in_term)]
                
            hyperparams['singles'] += qubits_in_term                
            hyperparams['biases'] += [term.coefficient.real]
<<<<<<< HEAD

        if len(qubits_in_term) == 2:
            hyperparams['pairs'].append(qubits_in_term)
            hyperparams['couplings'] += [term.coefficient.real]

=======
        
        elif len(qubits_in_term) == 2:
            
            for i in range(len(placeholders)):
                qubits_in_term[i] = qubit_placeholder_id(placeholders[i]) 
            
            hyperparams['pairs'] += [qubits_in_term]
            hyperparams['couplings'] += [term.coefficient.real]
            
        else:
            raise ValueError("Only single- and two-qubit terms supported in Hamiltonian currently")
        
    print(hyperparams)
        
>>>>>>> 9b999b83
    G = graph_from_hyperparams(*hyperparams.values())

    return G


def qubit_placeholder_id(qubit_placeholder):
    
    """
    Generate a simple string to identify a placeholder, intended for display purposes in Networkx graphs.
    
    Parameters
    ----------
    qubit_placeholder:
        A QubitPlaceholder object.
        
    Returns
    -------
    A string of the form "Holder ABC", where ABC are the last 3 digits of the QubitPlaceholder memory address.
    
    """
    
    if not isinstance(qubit_placeholder, QubitPlaceholder):
        raise TypeError("qubit_placeholder must be a QubitPlaceholder object")
        
    address_id = qubit_placeholder.__str__()[-4:-1]

    return "Holder " + str(address_id)

def hamiltonian_from_graph(G: nx.Graph) -> PauliSum:
    """
    Builds a cost Hamiltonian as a PauliSum from a specified networkx graph, extracting any node biases and edge weights.

    Parameters
    ----------
    G:
        The networkx graph of interest.

    Returns
    -------
    Hamiltonian
        The PauliSum representation of the networkx graph.

    """

    hamiltonian = []

    # Node bias terms
    bias_nodes = [*nx.get_node_attributes(G, 'weight')]
    biases = [*nx.get_node_attributes(G, 'weight').values()]
    for i in range(len(biases)):
        hamiltonian.append(PauliTerm("Z", bias_nodes[i], biases[i]))

    # Edge terms
    edges = list(G.edges)
    edge_weights = [*nx.get_edge_attributes(G, 'weight').values()]
    for i in range(len(edge_weights)):
        hamiltonian.append(
            PauliTerm("Z", edges[i][0], edge_weights[i]) * PauliTerm("Z", edges[i][1]))

    return PauliSum(hamiltonian)


def plot_graph(G, labels = {}):
    """
    Plots a networkx graph.

    Parameters
    ----------
    G:
        The networkx graph of interest.


    TODO:

        Allow the user to specify some desired plot properties?
    """

    #print(labels)
    #print(G.)

    weights = np.real([*nx.get_edge_attributes(G, 'weight').values()])
    pos = nx.shell_layout(G)

    nx.draw(G, pos, node_color='#A0CBE2', labels=labels, with_labels=True, edge_color=weights,
            width=4, edge_cmap=plt.cm.Blues)

    plt.show()


def graph_from_hyperparams(nqubits: int,
                           singles: List[int],
                           biases: List[float],
                           pairs: List[int],
                           couplings: List[float],
                           nplaceholders: int = None) -> nx.Graph:

    G = nx.Graph()

    # Add nodes with biases
    labels = {}
    for i in range(len(singles)):
        G.nodes[i]['weight'] = biases[i]
        G.nodes[i]['name'] = singles[i]
        labels[i] = singles[i]
        
    for i in range(len(pairs)):
        G.add_edge(str(pairs[i][0]), str(pairs[i][1]), weight=couplings[i])

    return G, labels

### HAMILTONIANS AND DATA ###

def hamiltonian_from_distance_matrix(dist, biases=None) -> PauliSum:
    """
    Generates a Hamiltonian from a distance matrix and a numpy array of single qubit bias terms where the i'th indexed value
    of in biases is applied to the i'th qubit.

    Parameters
    ----------
    dist:
        A 2-dimensional square matrix where entries in row i, column j represent the distance between node i and node j.
    biases:
        A dictionary of floats, with keys indicating the qubits with bias terms, and corresponding values being the bias coefficients.

    Returns
    -------
    hamiltonian:
        A PauliSum object modelling the Hamiltonian of the system
    """

    pauli_list = list()
    m, n = dist.shape

    #allows tolerance for both matrices and dataframes
    if isinstance(dist,pd.DataFrame):
        dist = dist.values

    if biases:
        if not isinstance(biases, type(dict())):
            raise ValueError('biases must be of type dict()')
        for key in biases:
            term = PauliTerm('Z', key, biases[key])
            pauli_list.append(term)

        # pairwise interactions
    for i in range(m):
        for j in range(n):
            if i < j:
                term = PauliTerm('Z', i, dist[i][j]) * PauliTerm('Z', j)
                pauli_list.append(term)

    return PauliSum(pauli_list)


def distances_dataset(data, metric='euclidean'):
    """
    Computes the distance between data points in a specified dataset, according to the specified metric (default is Euclidean).

    Parameters
    ----------
    data:


    Returns
    -------


    TODO
        Decide what format the input and output should be.

    """

    if isinstance(data, dict):
        data = np.concatenate(list(data.values()))
    elif isinstance(data,pd.DataFrame):
        return pd.DataFrame(distance.cdist(data, data, metric),
                     index=data.index,columns=data.index)
    return distance.cdist(data, data, metric)


def gaussian_2Dclusters(n_clusters: int,
                        n_points: int,
                        means: List[float],
                        cov_matrices: List[float]):
    """
    Creates a set of clustered data points, where the distribution within each cluster is Gaussian.

    Parameters
    ----------
    n_clusters:
        The number of clusters
    n_points:
        A list of the number of points in each cluster
    means:
        A list of the means [x,y] coordinates of each cluster in the plane (i.e. their centre)
    cov_matrices:
        A list of the covariance matrices of the clusters

    Returns
    -------
    data
        A dict whose keys are the cluster labels, and values are a matrix of the with the x and y coordinates as its rows.

    TODO
        Decide on the format of the output here and redo code if needed, put -> in function header

    """
    args_in = [len(means), len(cov_matrices), len(n_points)]
    assert all(
        item == n_clusters for item in args_in), "Insufficient data provided for specified number of clusters"

    data = {}
    for i in range(n_clusters):

        cluster_mean = means[i]

        x, y = np.random.multivariate_normal(cluster_mean, cov_matrices[i], n_points[i]).T
        coords = np.array([x, y])
        tmp_dict = {str(i): coords.T}
        data.update(tmp_dict)

    return data


def plot_cluster_data(data):
    """
    Creates a scatterplot of the input data specified

    TODO
        Decide which format the input should be (ndarray, dataframe, etc)
    """

    data_matr = np.concatenate(list(data.values()))
    plt.scatter(data_matr[:, 0], data_matr[:, 1])
    plt.show()

### ANALYTIC FORMULAE ###


def ring_of_disagrees(n: int) -> PauliSum:
    """
    Builds the cost Hamiltonian for the "Ring of Disagrees" described in the original QAOA paper (https://arxiv.org/abs/1411.4028),
    for the specified number of vertices n.

    Parameters
    ----------
    n:
        Number of vertices in the ring

    Returns
    -------
    hamiltonian:
        The cost Hamiltonian representing the ring, as a PauliSum object.

    """

    hamiltonian = []
    for i in range(n - 1):
        hamiltonian.append(PauliTerm("Z", i, 0.5) * PauliTerm("Z", i + 1))
    hamiltonian.append(PauliTerm("Z", n - 1, 0.5) * PauliTerm("Z", 0))

    return PauliSum(hamiltonian)

### OTHER MISCELLANEOUS ###


def prepare_classical_state(reg, state: List) -> Program:
    """
    Prepare a custom classical state for all qubits in the specified register reg.

    Parameters
    ----------
    state :
       A list of 0s and 1s which represent the starting state of the register, bit-wise.

    Returns
    -------
    Program
       Quil Program with a circuit in an initial classical state.
    """

    if len(reg) != len(state):
        raise ValueError("qubit state must be the same length as reg")

    p = Program()
    for qubit, s in zip(reg, state):
        # if int(s) == 0 we don't need to add any gates, since the qubit is in state 0 by default
        if int(s) == 1:
            p.inst(X(qubit))
    return p


def return_lowest_state(probs):
    """
    Returns the lowest energy state of a QAOA run from the list of probabilities
    returned by pyQuil's Wavefunction.probabilities()method.

    Parameters
    ----------
    probs:
        A numpy array of length 2^n, returned by Wavefunction.probabilities()

    Returns
    -------
    lowest:
        A little endian list of binary integers indicating the lowest energy state of the wavefunction.
    """

    index_max = max(range(len(probs)), key=probs.__getitem__)
    string = '{0:0' + str(int(np.log2(len(probs)))) + 'b}'
    string = string.format(index_max)
    return [int(item) for item in string]


def evaluate_lowest_state(lowest, true):
    """
    Prints informative statements comparing QAOA's returned bit string to the true
    cluster values.

    Parameters
    ----------
    lowest:
        A little-endian list of binary integers representing the lowest energy state of the wavefunction
    true:
        A little-endian list of binary integers representing the true solution to the MAXCUT clustering problem.

    Returns
    -------
    Nothing
    """
    print('True Labels of samples:', true)
    print('Lowest QAOA State:', lowest)
    acc = accuracy_score(lowest, true)
    print('Accuracy of Original State:', acc * 100, '%')
    final_c = [0 if item == 1 else 1 for item in lowest]
    acc_c = accuracy_score(final_c, true)
    print('Accuracy of Complement State:', acc_c * 100, '%')


def plot_amplitudes(amplitudes: Union[np.array, list],
                    energies: Union[np.array, list],
                    ax=None):
    """Makes a nice plot of the probabilities for each state and its energy

    Parameters
    ----------
    amplitudes:
        The probabilites to find the state
    energies:
        The energy of that state
    ax: matplotlib axes object
        The canvas to draw on
    """
    if ax == None:
        fig, ax = plt.subplots()
    # normalizing energies
    energies = np.array(energies)
    energies /= max(abs(energies))

    format_strings = ('{0:00b}', '{0:01b}', '{0:02b}', '{0:03b}', '{0:04b}', '{0:05b}')
    nqubits = int(np.log2(len(energies)))

    # create labels
    labels = [r'$\left|' +
              format_strings[nqubits].format(i) + r'\right>$' for i in range(len(amplitudes))]
    y_pos = np.arange(len(amplitudes))
    width = 0.35
    ax.bar(y_pos, amplitudes**2, width, label=r'$|Amplitude|^2$')

    ax.bar(y_pos + width, -energies, width, label="-Energy")
    ax.set_xticks(y_pos + width / 2, minor=False)
    ax.set_xticklabels(labels, minor=False)
    #    plt.ylabel("Amplitude")
    ax.set_xlabel("State")
    ax.grid(linestyle='--')
    ax.legend()
    #    plt.show()
<|MERGE_RESOLUTION|>--- conflicted
+++ resolved
@@ -120,22 +120,14 @@
     """
 
     # Get hyperparameters from Hamiltonian
-<<<<<<< HEAD
-    hyperparams = {'nqubits': len(hamiltonian.get_qubits()), 'singles': [], 'biases': [], 'pairs': [], 'couplings': []}
-
-=======
     hyperparams = {'nqubits': len(hamiltonian.get_qubits()), 'qubit_placeholders': [], 'singles': [], 'biases': [], 'pairs': [], 'couplings': []}
     
->>>>>>> 9b999b83
     for term in hamiltonian.terms:
 
         qubits_in_term = term.get_qubits()
-<<<<<<< HEAD
-
-=======
+
         placeholders = [i for i in qubits_in_term if isinstance(i, QubitPlaceholder)]
         
->>>>>>> 9b999b83
         if len(qubits_in_term) == 1:
             
             if placeholders:
@@ -143,13 +135,6 @@
                 
             hyperparams['singles'] += qubits_in_term                
             hyperparams['biases'] += [term.coefficient.real]
-<<<<<<< HEAD
-
-        if len(qubits_in_term) == 2:
-            hyperparams['pairs'].append(qubits_in_term)
-            hyperparams['couplings'] += [term.coefficient.real]
-
-=======
         
         elif len(qubits_in_term) == 2:
             
@@ -158,13 +143,13 @@
             
             hyperparams['pairs'] += [qubits_in_term]
             hyperparams['couplings'] += [term.coefficient.real]
+
             
         else:
             raise ValueError("Only single- and two-qubit terms supported in Hamiltonian currently")
         
     print(hyperparams)
         
->>>>>>> 9b999b83
     G = graph_from_hyperparams(*hyperparams.values())
 
     return G
