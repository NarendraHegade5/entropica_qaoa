--- conflicted
+++ resolved
@@ -1,7 +1,6 @@
 import numpy as np
 import networkx as nx
 
-<<<<<<< HEAD
 import matplotlib.pyplot as plt
 
 from pyquil.paulis import PauliSum, PauliTerm 
@@ -18,32 +17,6 @@
 - Implement certain types of graphs (eg Erdos-Renyi, scale-free, etc)
 
 """
-=======
-from pyquil.paulis import PauliSum, PauliTerm
-
-def prepare_classical_state(reg, state) -> Program:
-    """Prepare a custom classical state for all qubits in reg.
-     Parameters
-    ----------
-    state : Type[list]
-        A list of 0s and 1s which represent the starting state of the register, bit-wise.
-
-    Returns
-    -------
-    Program
-        Quil Program with a circuit in an initial classical state.
-    """
-    if len(reg) != len(state):
-        raise ValueError("qubit state must be the same length as reg")
-
-    p = Program()
-    for qubit, s in zip(reg, state):
-    # if int(s) == 0 we don't need to add any gates, since the qubit is in state 0 by default
-        if int(s) == 1:
-            p.inst(X(qubit))
-    return p
-
->>>>>>> 5ed4e38d
 
 def create_random_hamiltonian(nqubits):
     """
@@ -83,7 +56,6 @@
     for i in range(numb_biases):
         hamiltonian.append(PauliTerm("Z", int(bias_qubits[i]), bias_coeffs[i]))
 
-<<<<<<< HEAD
 
     for i in range(nqubits):
         for j in range(i+1,nqubits):
@@ -96,68 +68,23 @@
 
 def create_graph(vertices,edge_weights):
     
-=======
-def distances_dataset(data):
-
-    """
-    Compute the pairwise Euclidean distance between data points in a specified dataset.
-    The idea here is to take any dataset and get the weights to be used in (eg) a simple
-    QAOA Maxcut.
-    Could expand to include an arbitrary function of the Euclidean distance
-    (eg with exponential decay).
-    """
-
-    data = np.array(data)
-    data_len = len(data)
-    distances = np.zeros()
-    for i in range(data_len):
-
-        for j in range(i,data_len):
-
-            dist = np.linalg.norm(data[i] - data[j])
-            distances.append(dist)
-
-    return distances
-
-def create_networkx_graph(vertices,edge_weights):
-
->>>>>>> 5ed4e38d
     """
     Creates a networkx graph on specified number of vertices, with the specified edge_weights
     """
-
+    
     G = nx.Graph()
     G.add_nodes_from(range(vertices))
     i_pointer = 0
-    for i in range(vertices):
+    for i in range(vertices):  
 
         for j in range(i,vertices):
-
+        
             weight = edge_weights[i_pointer] + j
-<<<<<<< HEAD
             G.add_edge(i,j,weight=weight)
         
-=======
-            G.add_edge(i,j,weight)
-
->>>>>>> 5ed4e38d
         i_pointer += vertices - i
-
+        
     return G
-
-<<<<<<< HEAD
-#def graph_from_hamiltonian(vertex_pairs,edge_weights):
-#    
-#    """
-#    Creates a networkx graph on specified number of vertices, with the specified edge_weights
-#    """
-#    
-#    G = nx.Graph()
-#    
-#    for i in range(len(vertex_pairs)):
-#        G.add_edge(vertex_pairs[i][0],vertex_pairs[i][1],weight=edge_weights[i])
-#        
-#    return G
 
 def graph_from_hamiltonian(hamiltonian):
     
@@ -239,32 +166,6 @@
 
 def create_gaussian_2Dclusters(n_clusters,n_points,means,cov_matrices):
     
-=======
-def hamiltonian_from_edges(vertices,edge_weights):
-
-    """
-    Builds a Hamiltonian from a list of graph edge weights
-    Input list should be of form: [edge weights from node1 to remaining (n-1) nodes,
-                                   edge weights from node2 to all remaining (n-2) nodes,
-                                   etc...]
-    """
-
-    hamiltonian = PauliSum("0.0")
-    i_pointer = 0
-    for i in range(vertices):
-
-        for j in range(i,vertices):
-
-            weight = edge_weights[i_pointer] + j
-            hamiltonian += PauliTerm([["Z", i], ["Z", j]], weight)
-
-        i_pointer += vertices - i
-
-    return hamiltonian
-
-def create_gaussian_2Dclusters(n_clusters,n_points,means,variances,covs):
-
->>>>>>> 5ed4e38d
     """
     Description
     -----------
@@ -283,17 +184,11 @@
     """
     args_in = [len(means),len(cov_matrices),len(n_points)]
     assert all(item == n_clusters for item in args_in), "Insufficient data provided for specified number of clusters"
-<<<<<<< HEAD
     
     data = {}
-=======
-
-    data = [], cluster_labels = []
->>>>>>> 5ed4e38d
     for i in range(n_clusters):
-
+        
         cluster_mean = means[i]
-<<<<<<< HEAD
         
         x,y = np.random.multivariate_normal(cluster_mean,cov_matrices[i],n_points[i]).T
         coords = np.array([x,y])
@@ -307,20 +202,9 @@
     data_matr = np.concatenate(list(data.values()))
     plt.scatter(data_matr[:,0],data_matr[:,1])
     plt.show()
-=======
-        cov_matr = [[variances[i,0], covs[i]],[covs[i],variances[i,1]]]
-
-        x,y = np.random.multivariate_normal(cluster_mean,cov_matr,n_points[i]).T
-        data.append([x,y])
-        cluster_labels += i
-
-    data = np.array(data)
-
-    return data, cluster_labels
->>>>>>> 5ed4e38d
 
 def create_circular_clusters(n_clusters,n_points,centres,radii):
-
+    
     """
     Description
     -----------
@@ -339,82 +223,52 @@
     -------
     :param      data
     """
-
+    
     args_in = [len(n_points),len(centres),len(radii)]
     assert all(item == n_clusters for item in args_in), "Insufficient data provided for specified number of clusters"
-
+    
     a = np.linspace(0,2*np.pi,100)
     data = [], cluster_labels = []
     for i in range(n_clusters):
-
+        
         points = n_points[i]
         r = radii[i]
-        for j in range(points):
-
+        for j in range(points): 
+              
             theta = np.random.choice(a)
             x = r*np.cos(theta)
             y = r*np.sin(theta)
             data.append([x,y])
             cluster_labels += i
-
+        
     data = np.array(data)
-
+        
     return data, cluster_labels
-
-
-### METHODS FOR QAOA PARAMETER LANDSCAPE SWEEPS ###
-
-def prepare_sweep_parameters(param1_2var,param1_range,param2_2var,param2_range,betas,gammas_singles,gammas_pairs):
-
-    """
-    THIS STILL NEEDS TO BE FIXED (NOT USEABLE AT PRESENT)
-    """
-
-
-    beta_var, beta_p = betas2var
-    gamma_var, gamma_p = gammas2var
-
-    params2var = len(beta_var) + len(gamma_var)
-
-    assert all(i <= (n_qubits-1) for i in beta_var), "Cannot vary more beta coefficients than the number of qubits"
-    assert all(i <= (len(coefficients)-1) for i in gamma_var), "Cannot vary more gamma coefficients than the number of Hamiltonian coupling terms"
-    assert (params2var >= 1 and params2var <= 2), "Specified number of QAOA parameters to vary is zero or greater than two."
-    assert all(i > 0 for i in beta_p + gamma_p), "QAOA step indices must be greater than zero"
-    assert (max(list(beta_p) + list(gamma_p)) <= QAOA_p), "QAOA parameter specified to be varied in a step greater than the maximum number of steps."
-
-    n_betas = int(len(betas)/QAOA_p)
-    n_gammas = int(len(gammas)/QAOA_p)
-
-    param_labels = []
-
-    if beta_var:
-        param_labels += ['Beta' + str(beta_var[i]) + '(' + str(beta_p[i]) + ')' for i in range(len(beta_var))]
-        beta_p = [beta_p[i] - 1 for i in range(len(beta_p))]
-        beta_var = [beta_var[i] + beta_p[i]*n_betas for i in range(len(beta_var))]
-    else:
-        beta_range2var = []
-
-    if gamma_var:
-        param_labels += ['Gamma' + str(gamma_var[i]) + '(' + str(gamma_p[i]) + ')' for i in range(len(gamma_var))]
-        gamma_p = [gamma_p[i] - 1 for i in range(len(gamma_p))]
-        gamma_var = [QAOA_p*n_betas + gamma_var[i] + gamma_p[i]*n_gammas for i in range(len(gamma_var))]
-    else:
-        gamma_range2var = []
-
-    params = np.hstack((betas,gammas))
-
-    if params2var == 1:
-        param1 = beta_var + gamma_var
-        param1_range = (list(beta_range2var) + list(gamma_range2var))[0]
-        param2 = []
-        param2_range = []
-    else:
-        param1,param2 = beta_var + gamma_var
-        param1_range, param2_range = list(beta_range2var) + list(gamma_range2var)
-
-    return params, param1, param2, param1_range, param2_range, param_labels
-
-
+    
 ### ANALYTIC FORMULAE ###
     
-# etc +# etc 
+
+### OTHER MISCELLANEOUS ###
+    
+def prepare_classical_state(reg, state) -> Program:
+    """Prepare a custom classical state for all qubits in reg.
+     Parameters
+    ----------
+    state : Type[list]
+        A list of 0s and 1s which represent the starting state of the register, bit-wise.
+
+    Returns
+    -------
+    Program
+        Quil Program with a circuit in an initial classical state.
+    """
+    if len(reg) != len(state):
+        raise ValueError("qubit state must be the same length as reg")
+
+    p = Program()
+    for qubit, s in zip(reg, state):
+    # if int(s) == 0 we don't need to add any gates, since the qubit is in state 0 by default
+        if int(s) == 1:
+            p.inst(X(qubit))
+    return p
