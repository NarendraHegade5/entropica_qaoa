"""
Utilty and convenience functions for a number of QAOA applications.

See the demo notebook UtilitiesDemo.ipynb for exampels on usage of the methods herein.
"""

from typing import Union, List, Type, Dict, Iterable

import numpy as np
import networkx as nx

import matplotlib.pyplot as plt

from pyquil import Program
from pyquil.paulis import PauliSum, PauliTerm
from pyquil.gates import X
from scipy.spatial import distance

### METHODS FOR CREATING HAMILTONIANS AND GRAPHS, AND SWITCHING BETWEEN THE TWO ###


def hamiltonian_from_hyperparams(nqubits: int,
                                 singles: List[int],
                                 biases: List[float],
                                 pairs: List[int],
                                 couplings: List[float]) -> PauliSum:
    """
    Builds a cost Hamiltonian as a PauliSum from a specified set of problem hyperparameters.

    Parameters
    ----------
    nqubits:
        The number of qubits.
    singles:
        The register indices of the qubits that have a bias term
    biases:
        Values of the biases on the qubits specified in singles.
    pairs:
        The qubit pairs that have a non-zero coupling coefficient.
    couplings:
        The value of the couplings for each pair of qubits in pairs.

    Returns
    -------
    Hamiltonian
        The PauliSum representation of the networkx graph.
    """

    hamiltonian = []
    for i in range(len(pairs)):
        hamiltonian.append(PauliTerm('Z', pairs[i][0], couplings[i]) * PauliTerm('Z', pairs[i][1]))

    for i in range(len(singles)):
        hamiltonian.append(PauliTerm('Z', singles[i], biases[i]))

    return PauliSum(hamiltonian)


def random_hamiltonian(nqubits: int) -> PauliSum:
    """
    Creates a random cost hamiltonian, diagonal in the computational basis:

     - Randomly selects which qubits that will have a bias term, then assigns them a bias coefficient.
     - Randomly selects which qubit pairs will have a coupling term, then assigns them a coupling coefficient.

     In both cases, the random coefficient is drawn from the uniform distribution on the interval [0,1).

    Parameters
    ----------
    nqubits:
        The desired number of qubits.

    Returns
    -------
    hamiltonian:
        A hamiltonian with random couplings and biases, as a PauliSum object.

    """
    hamiltonian = []

    numb_biases = np.random.randint(nqubits)
    bias_qubits = np.random.choice(nqubits, numb_biases, replace=False)
    bias_coeffs = np.random.rand(numb_biases)
    for i in range(numb_biases):
        hamiltonian.append(PauliTerm("Z", int(bias_qubits[i]), bias_coeffs[i]))

    for i in range(nqubits):
        for j in range(i + 1, nqubits):
            are_coupled = np.random.randint(2)
            if are_coupled:
                couple_coeff = np.random.rand()
                hamiltonian.append(PauliTerm("Z", i, couple_coeff) * PauliTerm("Z", j))

    return PauliSum(hamiltonian)


def graph_from_hamiltonian(hamiltonian: PauliSum) -> nx.Graph:
    """
    Creates a networkx graph corresponding to a specified problem Hamiltonian.

    Parameters
    ----------
    hamiltonian:
        The Hamiltonian of interest. Must be specified as a PauliSum object.

    Returns
    -------
    G:
        The corresponding networkx graph with the edge weights being the two-qubit coupling coefficients,
        and the node weights being the single-qubit bias terms.

    TODO:

        Allow ndarrays to be input as hamiltonian too.

    """

    G = nx.Graph()
    dim = len(hamiltonian)
    for i in range(dim):
        qubits = hamiltonian.terms[i].get_qubits()
        if len(qubits) == 1:
            G.add_node(qubits[0], weight=hamiltonian.terms[i].coefficient)
        else:
            G.add_edge(qubits[0], qubits[1], weight=hamiltonian.terms[i].coefficient)

    return G


def hamiltonian_from_graph(G: nx.Graph) -> PauliSum:
    """
    Builds a cost Hamiltonian as a PauliSum from a specified networkx graph, extracting any node biases and edge weights.

    Parameters
    ----------
    G:
        The networkx graph of interest.

    Returns
    -------
    Hamiltonian
        The PauliSum representation of the networkx graph.

    """

    hamiltonian = []

    # Node bias terms
    bias_nodes = [*nx.get_node_attributes(G, 'weight')]
    biases = [*nx.get_node_attributes(G, 'weight').values()]
    for i in range(len(biases)):
        hamiltonian.append(PauliTerm("Z", bias_nodes[i], biases[i]))

    # Edge terms
    edges = list(G.edges)
    edge_weights = [*nx.get_edge_attributes(G, 'weight').values()]
    for i in range(len(edge_weights)):
        hamiltonian.append(
            PauliTerm("Z", edges[i][0], edge_weights[i]) * PauliTerm("Z", edges[i][1]))

    return PauliSum(hamiltonian)


def plot_graph(G):
    """
    Plots a networkx graph.

    Parameters
    ----------
    G:
        The networkx graph of interest.


    TODO:

        Allow the user to specify some desired plot properties?
    """

    weights = np.real([*nx.get_edge_attributes(G, 'weight').values()])
    pos = nx.shell_layout(G)

    nx.draw(G, pos, node_color='#A0CBE2', with_labels=True, edge_color=weights,
            width=4, edge_cmap=plt.cm.Blues)
    plt.show()


def graph_from_hyperparams(nqubits: int,
                           singles: List[int],
                           biases: List[float],
                           pairs: List[int],
                           couplings: List[float]) -> nx.Graph:

    G = nx.Graph()
    G.add_nodes_from(range(nqubits))

    for i in range(len(singles)):
        G.add_node(singles[i], weight=biases[i])

    for i in range(len(pairs)):
        G.add_edge(pairs[i][0], pairs[i][1], weight=couplings[i])

    return G

# def graph_from_edges(vertices: int, edges: Dict, biases: Dict = None) -> nx.Graph:
#
#    """
#    Creates a networkx graph on specified number of vertices, with the specified edges connected by corresponding edge weights.
#
#    Parameters
#    ----------
#    vertices:
#        The total number of vertices in the graph.
#
#    edges:
#        A dictionary whose keys are tuples of the nodes connected by an edge. The corresponding dict values are the edge weights.
#    """
#
#    G = nx.Graph()
#    G.add_nodes_from(range(vertices))
#    edges_ = [*edges]
#    weights = [*edges.values()]
#    for i in range(len(edges_)):
#           G.add_edge(edges[i][0],edges[i][1],weight=weights[i])
#
#    return G
#
#
##    G = nx.Graph()
# G.add_nodes_from(range(vertices))
##    i_pointer = 0
# for i in range(vertices):
# for j in range(i,vertices):
##           weight = edge_weights[i_pointer] + j
# G.add_edge(i,j,weight=weight)
##       i_pointer += vertices - i
##
# return G

### HAMILTONIANS AND DATA ###


def hamiltonian_from_distance_matrix(dist, biases=None) -> PauliSum:
    """
<<<<<<< HEAD
        Generates a Hamiltonian from a distance matrix and a numpy array of single qubit bias terms where the i'th indexed value
        of in biases is applied to the i'th qubit.

        Parameters
        ----------
        dist:
        A 2-dimensional square matrix where entries in row i, column j represent the distance between node i and node j.
        biases:
        A dictionary of floats, with keys indicating the qubits with bias terms, and corresponding values being the bias coefficients.

        Returns
        -------
        hamiltonian:
        A PauliSum object modelling the Hamiltonian of the system
        """

=======
    Generates a Hamiltonian from a distance matrix and a numpy array of single qubit bias terms where the i'th indexed value
    of in biases is applied to the i'th qubit. 

    Parameters
    ----------
    dist:      
        A 2-dimensional square matrix where entries in row i, column j represent the distance between node i and node j.
    biases:     
        A dictionary of floats, with keys indicating the qubits with bias terms, and corresponding values being the bias coefficients.

    Returns
    -------
    hamiltonian: 
        A PauliSum object modelling the Hamiltonian of the system  
    """
    
>>>>>>> b8f9719b
    pauli_list = list()
    m, n = dist.shape

    if biases:
        if not isinstance(biases, type(dict())):
            raise ValueError('biases must be of type dict()')
        for key in biases:
            term = PauliTerm('Z', key, biases[key])
            pauli_list.append(term)

        # pairwise interactions
    for i in range(m):
        for j in range(n):
            if i < j:
                term = PauliTerm('Z', i, dist.values[i][j]) * PauliTerm('Z', j)
                pauli_list.append(term)

    return PauliSum(pauli_list)


def distances_dataset(data, metric='euclidean'):
    """
    Computes the distance between data points in a specified dataset, according to the specified metric (default is Euclidean).

    Parameters
    ----------
    data:


    Returns
    -------


    TODO
        Decide what format the input and output should be.

    """

    if type(data) == dict:
        data = np.concatenate(list(data.values()))

    return distance.cdist(data, data, metric)


def gaussian_2Dclusters(n_clusters: int,
                        n_points: int,
                        means: List[float],
                        cov_matrices: List[float]):
    """
    Creates a set of clustered data points, where the distribution within each cluster is Gaussian.

    Parameters
    ----------
    n_clusters:
        The number of clusters
    n_points:
        A list of the number of points in each cluster
    means:
        A list of the means [x,y] coordinates of each cluster in the plane (i.e. their centre)
    cov_matrices:
        A list of the covariance matrices of the clusters

    Returns
    -------
    data
        A dict whose keys are the cluster labels, and values are a matrix of the with the x and y coordinates as its rows.

    TODO
        Decide on the format of the output here and redo code if needed, put -> in function header

    """
    args_in = [len(means), len(cov_matrices), len(n_points)]
    assert all(
        item == n_clusters for item in args_in), "Insufficient data provided for specified number of clusters"

    data = {}
    for i in range(n_clusters):

        cluster_mean = means[i]

        x, y = np.random.multivariate_normal(cluster_mean, cov_matrices[i], n_points[i]).T
        coords = np.array([x, y])
        tmp_dict = {str(i): coords.T}
        data.update(tmp_dict)

    return data


def plot_cluster_data(data):
    """
    Creates a scatterplot of the input data specified

    TODO
        Decide which format the input should be (ndarray, dataframe, etc)
    """

    data_matr = np.concatenate(list(data.values()))
    plt.scatter(data_matr[:, 0], data_matr[:, 1])
    plt.show()

### ANALYTIC FORMULAE ###


def ring_of_disagrees(n: int) -> PauliSum:
    """
    Builds the cost Hamiltonian for the "Ring of Disagrees" described in the original QAOA paper (https://arxiv.org/abs/1411.4028),
    for the specified number of vertices n.

    Parameters
    ----------
    n:
        Number of vertices in the ring

    Returns
    -------
    hamiltonian:
        The cost Hamiltonian representing the ring, as a PauliSum object.

    """

    hamiltonian = []
    for i in range(n - 1):
        hamiltonian.append(PauliTerm("Z", i, 0.5) * PauliTerm("Z", i + 1))
    hamiltonian.append(PauliTerm("Z", n - 1, 0.5) * PauliTerm("Z", 0))

    return PauliSum(hamiltonian)

### OTHER MISCELLANEOUS ###


def prepare_classical_state(reg, state: List) -> Program:
    """
    Prepare a custom classical state for all qubits in the specified register reg.

    Parameters
    ----------
    state :
       A list of 0s and 1s which represent the starting state of the register, bit-wise.

    Returns
    -------
    Program
       Quil Program with a circuit in an initial classical state.
    """

    if len(reg) != len(state):
        raise ValueError("qubit state must be the same length as reg")

    p = Program()
    for qubit, s in zip(reg, state):
        # if int(s) == 0 we don't need to add any gates, since the qubit is in state 0 by default
        if int(s) == 1:
            p.inst(X(qubit))
    return p


def return_lowest_state(probs):
    """
    Returns the lowest energy state of a QAOA run from the list of probabilities
    returned by pyQuil's Wavefunction.probabilities()method.

    Parameters
    ----------
    probs:
        A numpy array of length 2^n, returned by Wavefunction.probabilities()

    Returns
    -------
    lowest:
        A little endian list of binary integers indicating the lowest energy state of the wavefunction.
    """

    index_max = max(range(len(probs)), key=probs.__getitem__)
    string = '{0:0' + str(int(np.log2(len(probs)))) + 'b}'
    string = string.format(index_max)
    return [int(item) for item in string]


def evaluate_lowest_state(lowest, true):
    """
    Prints informative statements comparing QAOA's returned bit string to the true
    cluster values.

    Parameters
    ----------
    lowest:
        A little-endian list of binary integers representing the lowest energy state of the wavefunction
    true:
        A little-endian list of binary integers representing the true solution to the MAXCUT clustering problem.

    Returns
    -------
    Nothing
    """
    print('True Labels of samples:', true)
    print('Lowest QAOA State:', lowest)
    acc = accuracy_score(lowest, true)
    print('Accuracy of Original State:', acc * 100, '%')
    final_c = [0 if item == 1 else 1 for item in lowest]
    acc_c = accuracy_score(final_c, true)
    print('Accuracy of Complement State:', acc_c * 100, '%')


def plot_amplitudes(amplitudes, energies, ax=None):
    """
    Description
    -----------
    Makes a nice plot of the probabilities for each state and its energy

    Parameters
    ----------
    :param amplitudes: (array/list) the probabilites to find the state
    :param energies:   (array/list) The energy of that state
    :ax:               (matplotlib axes object) The canvas to draw on
    """
    if ax == None:
        fig, ax = plt.subplots()
    # normalizing energies
    energies = np.array(energies)
    energies /= max(abs(energies))

    format_strings = ('{0:00b}', '{0:01b}', '{0:02b}', '{0:03b}', '{0:04b}', '{0:05b}')
    nqubits = int(np.log2(len(energies)))

    # create labels
    labels = [r'$\left|' +
              format_strings[nqubits].format(i) + r'\right>$' for i in range(len(amplitudes))]
    y_pos = np.arange(len(amplitudes))
    width = 0.35
    ax.bar(y_pos, amplitudes**2, width, label=r'$|Amplitude|^2$')

    ax.bar(y_pos + width, -energies, width, label="-Energy")
    ax.set_xticks(y_pos + width / 2, minor=False)
    ax.set_xticklabels(labels, minor=False)
    #    plt.ylabel("Amplitude")
    ax.set_xlabel("State")
    ax.grid(linestyle='--')
    ax.legend()
    #    plt.show()<|MERGE_RESOLUTION|>--- conflicted
+++ resolved
@@ -241,24 +241,6 @@
 
 def hamiltonian_from_distance_matrix(dist, biases=None) -> PauliSum:
     """
-<<<<<<< HEAD
-        Generates a Hamiltonian from a distance matrix and a numpy array of single qubit bias terms where the i'th indexed value
-        of in biases is applied to the i'th qubit.
-
-        Parameters
-        ----------
-        dist:
-        A 2-dimensional square matrix where entries in row i, column j represent the distance between node i and node j.
-        biases:
-        A dictionary of floats, with keys indicating the qubits with bias terms, and corresponding values being the bias coefficients.
-
-        Returns
-        -------
-        hamiltonian:
-        A PauliSum object modelling the Hamiltonian of the system
-        """
-
-=======
     Generates a Hamiltonian from a distance matrix and a numpy array of single qubit bias terms where the i'th indexed value
     of in biases is applied to the i'th qubit. 
 
@@ -275,7 +257,6 @@
         A PauliSum object modelling the Hamiltonian of the system  
     """
     
->>>>>>> b8f9719b
     pauli_list = list()
     m, n = dist.shape
 
