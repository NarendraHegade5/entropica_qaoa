--- conflicted
+++ resolved
@@ -1,26 +1,20 @@
 """
-Implementation of the QAOA cost functions. We inherit from
-``vqe.cost_functions`` and change only the QAOA specific details.
+Implementation of the QAOA cost_functions. We inherit from vqe/cost_functions
+and change only the QAOA specific details.
 """
 
 
-<<<<<<< HEAD
 from typing import Union, List, Type, Dict, Iterable, Callable
-=======
-from typing import Union, List, Type, Dict, Iterable
->>>>>>> 9432ce96
-import numpy as np
 
 from pyquil import Program
 from pyquil.quil import MemoryReference, QubitPlaceholder, Qubit
-from pyquil.wavefunction import Wavefunction
 from pyquil.gates import RX, RZ, CPHASE, H
 from pyquil.paulis import PauliSum
 from pyquil.api._wavefunction_simulator import WavefunctionSimulator
 from pyquil.api._quantum_computer import QuantumComputer
 
 from vqe.cost_function import PrepareAndMeasureOnQVM, PrepareAndMeasureOnWFSim
-from qaoa.parameters import AbstractQAOAParameters
+from qaoa.parameters import AbstractQAOAParameters, GeneralQAOAParameters
 
 
 def _qaoa_mixing_ham_rotation(betas: MemoryReference,
@@ -29,9 +23,9 @@
 
     Parameters
     ----------
-    betas:
+    betas : MemoryReference
         Classic register to read the x_rotation_angles from.
-    reg:
+    reg : Iterable[Union[int, Qubit, QubitPlaceholder]]
         The register to apply the X-rotations on.
 
     Returns
@@ -57,13 +51,13 @@
 
     Parameters
     ----------
-    gammas_pairs:
+    gammas_pairs : MemoryReference
         Classic register to read the zz_rotation_angles from.
-    qubit_pairs:
+    qubit_pairs : List
         List of the Qubit pairs to apply rotations on.
-    gammas_singles:
+    gammas_singles : MemoryReference
         Classic register to read the z_rotation_angles from.
-    qubit_singles:
+    qubit_singles : List
         List of the single qubits to apply rotations on.
 
     Returns
@@ -92,11 +86,11 @@
 
 
 def _qaoa_annealing_program(qaoa_params: Type[AbstractQAOAParameters]) -> Program:
-    """Create parametric quil code for the QAOA annealing circuit.
-
-    Parameters
-    ----------
-    qaoa_params:
+    """Create parametric quil code for QAOA annealing circuit.
+
+    Parameters
+    ----------
+    qaoa_params : Type[AbstractQAOAParameters]
         The parameters of the QAOA circuit.
 
     Returns
@@ -160,9 +154,9 @@
 
     Parameters
     ----------
-    initial_state:
+    state_prep_program : Callable[[None], Program]
         Returns a program for preparation of the initial state
-    qaoa_params:
+    qaoa_params : Type[AbstractQAOAParameters]
         The parameters of the QAOA circuit.
 
     Returns
@@ -181,7 +175,7 @@
 
     Parameters
     ----------
-    qaoa_params:
+    qaoa_params : Type(AbstractQAOAParameters)
         QAOA parameters to take angles from
 
     Returns
@@ -223,33 +217,47 @@
     qubit_mapping:
         A mapping to fix QubitPlaceholders to physical qubits. E.g.
         pyquil.quil.get_default_qubit_mapping(program) gives you on.
-<<<<<<< HEAD
-=======
 
     Todo
     ----
     Remove ``return_standard_deviation`` argument in next versions
->>>>>>> 9432ce96
     """
 
     def __init__(self,
                  hamiltonian: PauliSum,
                  params: Type[AbstractQAOAParameters],
                  sim: WavefunctionSimulator,
-<<<<<<< HEAD
-                 return_standard_deviation: bool =False,
-                 noisy: bool =False,
-                 log: List =None,
-=======
                  return_standard_deviation: bool = None,
                  scalar_cost_function: bool = True,
                  nshots: int = None,
                  noisy: bool = False,
                  log: List = None,
->>>>>>> 9432ce96
                  initial_state: Program = None,
                  qubit_mapping: Dict[QubitPlaceholder, Union[Qubit, int]] = None):
-        """The constructor. See class documentation."""
+        """Create a cost-function for QAOA.
+
+        Parameters
+        ----------
+        hamiltonian : PauliSum
+            The cost hamiltonian
+        params : Type[AbstractQAOAParameters]
+            Form of the QAOA parameters (with timesteps and type fixed for this instance)
+        sim : WavefunctionSimulator
+            connection to the WavefunctionSimulator to run the simulation on
+        return_standard_deviation : bool
+            return standard deviation or only expectation value?
+        noisy : False
+            Add simulated samplign noise?
+        log : list
+            List to keep log of function calls
+        initial_state: Callable[[List], Program]
+            Returns a program to run for state preparation. Defaults to
+            applying a Hadamard on each qubit (all plust state).
+        qubit_mapping: Dict[QubitPlaceholder, Union[Qubit, int]]
+            A mapping to fix QubitPlaceholders to physical qubits. E.g.
+            pyquil.quil.get_default_qubit_mapping(program) gives you on.
+
+        """
         if initial_state is None:
             initial_state = _all_plus_state(params.reg)
 
@@ -259,30 +267,28 @@
                          hamiltonian=hamiltonian,
                          sim=sim,
                          return_standard_deviation=return_standard_deviation,
-                         scalar_cost_function=scalar_cost_function,
-                         nshots=nshots,
                          noisy=noisy,
                          log=log,
                          qubit_mapping=qubit_mapping)
 
-    def __call__(self, params, nshots: int = None):
+    def __call__(self, params, nshots: int = 1000):
         self.params.update_from_raw(params)
         out = super().__call__(self.params, nshots=nshots)
         return out
 
-    def get_wavefunction(self, params: Union[list, np.array]) -> Wavefunction:
-        """Same as ``__call__`` but returns the wavefunction instead of cost
+    def get_wavefunction(self, params):
+        """Same as __call__ but returns the wavefunction instead of cost
 
         Parameters
         ----------
-        params:
-            _Raw_(!) QAOA parameters for the state preparation. Can be obtained
-            from Type[AbstractQAOAParameters] objects via ``qaoa_params.raw()``
+        params: Union[list, np.ndarray]
+            Raw(!) QAOA parameters for the state preparation. Can be obtained
+            from Type[AbstractQAOAParameters] objects via ``.raw()``
 
         Returns
         -------
         Wavefunction
-            The wavefunction prepared with raw QAOA parameters ``qaoa_params``
+            The wavefunction prepared with raw QAOA parameters ``params``
         """
         self.params.update_from_raw(params)
         return super().get_wavefunction(self.params)
@@ -292,45 +298,42 @@
     """
     A cost function that inherits from PrepareAndMeasureOnQVM and implements
     the specifics of QAOA
-
-    Parameters
-    ----------
-    hamiltonian:
-        The cost hamiltonian
-    params:
-        Form of the QAOA parameters (with timesteps and type fixed for this instance)
-    qvm:
-        connection to the QuantumComputer to run on
-    return_standard_deviation:
-        return standard deviation or only expectation value?
-    param base_numshots:
-        numshots to compile into the binary. The argument nshots of __call__
-        is then a multplier of this.
-    log:
-        List to keep log of function calls
-    qubit_mapping:
-        A mapping to fix QubitPlaceholders to physical qubits. E.g.
-        pyquil.quil.get_default_qubit_mapping(program) gives you on.
     """
 
     def __init__(self,
                  hamiltonian: PauliSum,
                  params: Type[AbstractQAOAParameters],
                  qvm: QuantumComputer,
-<<<<<<< HEAD
-                 return_standard_deviation: bool =False,
-                 base_numshots: int = 100,
-                 log: list =None,
-=======
                  return_standard_deviation: bool = None,
                  scalar_cost_function: bool = True,
                  nshots: int = None,
                  base_numshots: int = 100,
                  log: list = None,
->>>>>>> 9432ce96
                  initial_state: Program = None,
                  qubit_mapping: Dict[QubitPlaceholder, Union[Qubit, int]] = None):
-        """The constructor. See class documentation for details"""
+        """Create a cost-function for QAOA.
+
+        Parameters
+        ----------
+        hamiltonian : PauliSum
+            The cost hamiltonian
+        params : Type[AbstractQAOAParameters]
+            Form of the QAOA parameters (with timesteps and type fixed for this instance)
+        qvm : QuantumComputer
+            connection to the QuantumComputer to run on
+        return_standard_deviation : bool
+            return standard deviation or only expectation value?
+        param base_numshots : int
+            numshots to compile into the binary. The argument nshots of __call__
+            is then a multplier of this.
+        log : list
+            List to keep log of function calls
+        qubit_mapping: Dict[QubitPlaceholder, Union[Qubit, int]]
+            A mapping to fix QubitPlaceholders to physical qubits. E.g.
+            pyquil.quil.get_default_qubit_mapping(program) gives you on.
+
+
+        """
         if initial_state is None:
             initial_state = _all_plus_state(params.reg)
 
@@ -340,13 +343,11 @@
                          hamiltonian=hamiltonian,
                          qvm=qvm,
                          return_standard_deviation=return_standard_deviation,
-                         scalar_cost_function=scalar_cost_function,
-                         nshots=nshots,
                          base_numshots=base_numshots,
                          log=log,
                          qubit_mapping=qubit_mapping)
 
-    def __call__(self, params, nshots: int = None):
+    def __call__(self, params, nshots: int = 10):
         self.params.update_from_raw(params)
         out = super().__call__(self.params, nshots=nshots)
         return out