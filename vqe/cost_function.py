--- conflicted
+++ resolved
@@ -6,11 +6,7 @@
 from vqe.measurelib import append_measure_register, hamiltonian_expectation_value
 
 from pyquil.paulis import PauliSum, PauliTerm
-<<<<<<< HEAD
-from pyquil.quil import Program, Qubit, QubitPlaceholder
-=======
 from pyquil.quil import Program, Qubit, QubitPlaceholder, address_qubits
->>>>>>> 1f5288e1
 from pyquil.api._wavefunction_simulator import WavefunctionSimulator
 from pyquil.api._quantum_computer import QuantumComputer
 
@@ -92,38 +88,21 @@
             (the default is False).
         noisy: bool
             Add simulated noise to the energy? (the default is False)
-        log: list
+        log : list
             A list to write a log of function values to. If None is passed no
             log is created.
-        qubit_mapping: Dict[QubitPlaceholder, Union[Qubit, int]]
-            A mapping to fix all QubitPlaceholders to phyical qubits. E.g.
-            pyquil.quil.get_default_qubit_mapping(program) gives you on.
-        """
+        """
+        self.prepare_ansatz = prepare_ansatz
         self.make_memory_map = make_memory_map
         self.return_standard_deviation = return_standard_deviation
         self.noisy = noisy
         self.sim = sim  # TODO start own simulator, if None is passed
 
-        # TODO automatically generate Qubit mapping, if None is passed?
-        # TODO ask Rigetti to implement "<" between qubits?
-        if qubit_mapping is not None:
-            int_mapping = dict(zip(qubit_mapping.keys(),
-                                   [q.index for q in qubit_mapping.values()]))
-            self.prepare_ansatz = address_qubits(prepare_ansatz, qubit_mapping)
-        else:
-            int_mapping = None
-            self.prepare_ansatz = prepare_ansatz
-
         # TODO What if prepare_ansatz acts on more qubits than ham?
         # then hamiltonian and wavefunction don't fit together...
         if isinstance(hamiltonian, PauliSum):
-<<<<<<< HEAD
-            nqubits = len(prepare_ansatz.get_qubits())
-            self.ham = hamiltonian.matrix(nqubits=nqubits)
-=======
             nqubits = len(hamiltonian.get_qubits())
             self.ham = hamiltonian.matrix(int_mapping or {}, nqubits)
->>>>>>> 1f5288e1
         elif isinstance(hamiltonian, (np.matrix, np.ndarray)):
             self.ham = hamiltonian
         else:
@@ -175,7 +154,7 @@
             return out
 
 
-# TODO Add support for non-diagonal hamiltonians
+# TODO fix this
 class PrepareAndMeasureOnQVM(AbstractCostFunction):
     """A cost function that prepares an ansatz and measures its energy w.r.t
        hamiltonian on a quantum computer (or simulator).
@@ -192,8 +171,7 @@
                  qvm: QuantumComputer,
                  return_standard_deviation: bool = False,
                  base_numshots: int = 100,
-                 log: list = None,
-                 qubit_mapping: Dict[QubitPlaceholder, Union[Qubit, int]] = None):
+                 log: list = None):
         """
         Parameters
         ----------
@@ -210,27 +188,22 @@
         param base_numshots : int
             numshots to compile into the binary. The argument nshots of __call__
             is then a multplier of this.
-        qubit_mapping: Dict[QubitPlaceholder, Union[Qubit, int]]
-            A mapping to fix all QubitPlaceholders to phyical qubits. E.g.
-            pyquil.quil.get_default_qubit_mapping(program) gives you on.
         """
         # TODO sanitize input?
         self.qvm = qvm
+        self.ham = hamiltonian
         self.return_standard_deviation = return_standard_deviation
         self.make_memory_map = make_memory_map
 
-        if qubit_mapping is not None:
-            prepare_ansatz = address_qubits(prepare_ansatz, qubit_mapping)
-            self.ham = address_qubits_hamiltonian(hamiltonian, qubit_mapping)
-        else:
-            self.ham = hamiltonian
-
         if log is not None:
             self.log = log
 
         append_measure_register(prepare_ansatz, qubits=self.ham.get_qubits(), trials=base_numshots)
         self.exe = qvm.compile(prepare_ansatz)
 
+
+    # TODO move squaring of the hamiltonian from hamiltonian_expectation_value
+    # to here, since the hamiltonian doesn't change between calls?
     def __call__(self, params, nshots=1):
         """
         Parameters
@@ -255,42 +228,4 @@
         if not self.return_standard_deviation:
             return res[0]
         else:
-            return res
-
-
-def address_qubits_hamiltonian(hamiltonian: PauliSum,
-        qubit_mapping: Dict[QubitPlaceholder, Union[Qubit, int]]) -> PauliSum:
-    """Map Qubit Placeholders to ints in a PauliSum.
-
-    Parameters
-    ----------
-    hamiltonian : PauliSum
-        The PauliSum.
-    qubit_mapping : Dict[QubitPlaceholder, Union[Qubit, int]]
-        A qubit_mapping. e.g. provided by pyquil.quil.get_default_qubit_mapping.
-
-    Returns
-    -------
-    PauliSum
-        A PauliSum with remapped Qubits.
-
-    Note
-    ----
-    This code relies completely on going all the way down the rabbits hole
-    with for loops. It would be preferable to have this functionality in
-    pyquil.paulis.PauliSum directly
-    """
-    out = PauliTerm("I", 0, 0)
-    # Make sure we map to integers and not to Qubits(), these are not
-    # supported by pyquil.paulis.PauliSum().
-    if set([Qubit]) == set(map(type, qubit_mapping.values())):
-        qubit_mapping = dict(zip(qubit_mapping.keys(),
-                                 [q.index for q in qubit_mapping.values()]))
-    # And change all of them
-    for term in hamiltonian:
-        coeff = term.coefficient
-        ops = []
-        for factor in term:
-            ops.append((factor[1], qubit_mapping[factor[0]]))
-        out += PauliTerm.from_list(ops, coeff)
-    return out+            return res