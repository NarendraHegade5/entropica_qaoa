--- conflicted
+++ resolved
@@ -1,16 +1,6 @@
 """
 Various convenience functions for measurements on a quantum computer or
 wavefunction simulator
-
-Note
-----
-In this module we introduce the notion of `trivially commuting PauliTerms`.
-This means, that two PauliTerms (products of Pauli matrices) not only commute,
-but that they also act with the same Pauli matrix on each qubit `or` only one
-of them acts on a qubit. This implies that both PauliTerms can be measured
-simultaneously `without` needing multiqubit gates. E.g. :math:`X_0 Z_2` and
-:math:`X_0 X_1` commute trivially, while :math:`Z_0 Z_1` and :math:`X_0 X_1`
-commute, but `not` trivially. To measure the latter two simultaneously, one would need to do e.g. `CCNOT(0,1,2)` and then measure qubit 2.
 """
 
 from typing import List, Union, Tuple
@@ -25,31 +15,25 @@
 
 
 def append_measure_register(program: Program,
-<<<<<<< HEAD
-                            qubits: List =None,
-                            trials: int =10,
-                            ham: PauliSum =None) -> Program:
-=======
                             qubits: List = None,
                             trials: int = 10,
                             ham: PauliSum = None) -> Program:
->>>>>>> 9432ce96
     """Creates readout register, MEASURE instructions for register and wraps
     in trials trials.
 
     Parameters
     ----------
-    qubits:
+    param qubits : list
         List of Qubits to measure. If None, program.get_qubits() is used
-    trials:
+    param trials : int
         The number of trials to run.
-    ham:
+    param ham : PauliSum
         Hamiltonian to whose basis we need to switch. All terms in it must
         trivially commute!
 
     Returns
     -------
-    Program:
+    Program :
         program with the gate change and measure instructions appended
     """
     base_change_gates = {'X': lambda qubit: H(qubit),
@@ -61,7 +45,7 @@
 
 
     def _get_correct_gate(qubit: Union[int, QubitPlaceholder]) -> Program():
-        """Correct base change gate on the qubit ``qubit`` given ``ham``"""
+        """Correct base change gate on the qubit `qubit` given `ham`"""
         # this is an extra function, because `return` allows us to
         # easily break out of loops
         for term in ham:
@@ -92,21 +76,19 @@
 
     Warning
     -------
-    This function assumes, that all terms in ``hamiltonian`` commute trivially
-    with each other `and` that the ``bitstrings`` were measured in the correct
-    basis
+    This function assumes, that all terms in ``hamiltonian`` commute with each
+    other _and_ that the ``bitstrings`` were measured in the correct basis
 
     Parameters
     ----------
-    param hamiltonian:
+    param hamiltonian : PauliSum
         The hamiltonian
-    param bitstrings:
+    param bitstrings : 2D arry or list
         the measurement outcomes. Columns are outcomes for one qubit.
 
     Returns
     -------
-    Tuple[float, float]:
-         A tuple containing ``(expectation_value, standard_deviation)``
+    tuple (expectation_value, standard_deviation)
     """
 
     # this dictionary maps from qubit indices to indices of the bitstrings
@@ -137,17 +119,16 @@
 
     Parameters
     ----------
-    hamiltonians:
-        List of PauliSums. Each PauliSum must only consist of trivially
+    hamiltonians : List[PauliSum]
+        List of PauliSums. Each PauliSum must only consist of mutually
         commuting terms
-    bitstrings:
+    bitstrings : List[np.array]
         List of the measured bitstrings. Each bitstring must have dimensions
         corresponding to the coresponding PauliSum
 
     Returns
     -------
-    Tuple:
-        A tuple containing ``(expectation_value, standard_deviation)``
+    tuple (expectation_value, standard_deviation)
     """
     energies = 0
     var = 0
