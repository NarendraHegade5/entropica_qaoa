--- conflicted
+++ resolved
@@ -34,10 +34,6 @@
  - [?] rename `self.timesteps` everywhere to `self.p` or `self.ntimesteps`?
  - [?] rename `self._T` to `self.annealing_time` in `AdiabaticTimestepsQAOAParameters`? 
  - [ ] check the documentation and input for validity
-<<<<<<< HEAD
- - [ ] print coefficients and number of timesteps in `__repr__`
-=======
  - [x] print coefficients and number of timesteps in `__repr__`
->>>>>>> b36f2c0d
  - [x] convert all the parameter lists to numpy arrays
 
